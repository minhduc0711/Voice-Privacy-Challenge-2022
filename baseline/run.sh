--- conflicted
+++ resolved
@@ -98,7 +98,7 @@
 fi
 
 
-# Anonymization
+# Anonymization of evaluation datasets
 if [ $stage -le 10 ]; then
   printf "${GREEN}\nStage 10: Anonymizing evaluation datasets...${NC}\n"
   local/main_anonymization.sh || exit 1
@@ -154,35 +154,30 @@
 #TODO: add 2 ASR evaluations: orig. and anon.
 
 
-if [ $stage -le 18 ]; then
+if [ $stage -le 18]; then
   printf "${GREEN}\nStage 18: Collecting results${NC}\n"
   local/main_collect_results.sh || exit 1
 fi
 
-
-<<<<<<< HEAD
-=======
 # pitch/prosody correlation
-if [ $stage -le 18 ]; then
-  printf "${GREEN}\nStage 18: Compute pitch correlation metric...${NC}\n"
+if [ $stage -le 19 ]; then
+  printf "${GREEN}\nStage 19: Compute pitch correlation metric...${NC}\n"
   local/main_compute_pitch_corr.sh || exit 1
 fi
 
->>>>>>> 3d48d7eb
-if [ $stage -le 19 ]; then
-  printf "${GREEN}\nStage 19: Compute the de-indentification and the voice-distinctiveness preservation with the similarity matrices${NC}\n"
+if [ $stage -le 20 ]; then
+  printf "${GREEN}\nStage 20: Compute the de-indentification and the voice-distinctiveness preservation with the similarity matrices${NC}\n"
   local/main_compute_deid.sh || exit 1
 fi
 
-
-if [ $stage -le 20 ]; then
-  printf "${GREEN}\nStage 20: Collecting results for re-indentification and the voice-distinctiveness preservation${NC}\n"
+if [ $stage -le 21 ]; then
+  printf "${GREEN}\nStage 21: Collecting results for re-indentification and the voice-distinctiveness preservation${NC}\n"
   local/main_collect_deid_results.sh || exit 1
 fi
 
 
-if [ $stage -le 21 ]; then
-  printf "${GREEN}\nStage 21: Summarizing ZEBRA plots for all experiments${NC}\n"
+if [ $stage -le 22 ]; then
+  printf "${GREEN}\nStage 22: Summarizing ZEBRA plots for all experiments${NC}\n"
   local/main_zebra_results.sh || exit 1
 fi
 
