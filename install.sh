--- conflicted
+++ resolved
@@ -57,6 +57,7 @@
   cd $home
   touch $mark
 fi
+echo "if [ \$(which python) != $venv_dir/bin/python ]; then source $venv_dir/bin/activate; fi" > env.sh
 
 mark=.done-kaldi-tools
 if [ ! -f $mark ]; then
@@ -162,7 +163,6 @@
   touch $mark
 fi
 
-<<<<<<< HEAD
 # Installing sidekit
 mark=.done-sidekit
 if [ ! -f $mark ]; then
@@ -171,12 +171,10 @@
   cd $home
   touch $mark
 fi
-=======
->>>>>>> aff38c9e
 
 echo "export PATH=$currennt_dir/build:\$PATH" >> env.sh
-echo "export PYTHONPATH=$nii_pytorchdir:$currennt_dir:$nii_dir/pyTools:$PWD/nii_scripts:\$PYTHONPATH" >> env.sh
+echo "export PYTHONPATH=$currennt_dir:$nii_dir/pyTools:$PWD/nii_scripts:\$PYTHONPATH" >> env.sh
 echo "export nii_scripts=$PWD/nii_scripts" >> env.sh
 echo "export nii_dir=$nii_dir" >> env.sh
-echo "export nii_pt_scripts=$PWD/nii_pytorch" >> env.sh
+
 echo Done